--- conflicted
+++ resolved
@@ -1329,20 +1329,14 @@
 
     #         atol = 1E-2
 
-<<<<<<< HEAD
+
     #         # load model set
     #         include("./model_sets/model_set_4.jl")
-=======
-            # calculate turbine inflow velocities
-            turbine_velocities, turbine_ct, turbine_ai, turbine_local_ti = ff.turbine_velocities_one_direction(turbine_x, turbine_y, turbine_z, rotor_diameter, hub_height, turbine_yaw,
-            sorted_turbine_index, ct_model, rotor_sample_points_y, rotor_sample_points_z, windresource,
-            model_set, velocity_only=false)
->>>>>>> e768b0c8
-
-    #         # calculate turbine inflow velocities
-    #         turbine_velocities, turbine_ct, turbine_ai, turbine_local_ti = ff.turbine_velocities_one_direction(turbine_x, turbine_y, turbine_z, rotor_diameter, hub_height, turbine_yaw,
-    #         sorted_turbine_index, ct_model, rotor_sample_points_y, rotor_sample_points_z, windresource,
-    #         model_set)
+
+    #        # calculate turbine inflow velocities
+    #        turbine_velocities, turbine_ct, turbine_ai, turbine_local_ti = ff.turbine_velocities_one_direction(turbine_x, turbine_y, turbine_z, rotor_diameter, hub_height, turbine_yaw,
+    #        sorted_turbine_index, ct_model, rotor_sample_points_y, rotor_sample_points_z, windresource,
+    #        model_set, velocity_only=false)
 
     #         # load horns rev ti ata
     #         data = readdlm("inputfiles/horns_rev_ti_by_row_niayifar.txt", ',', skipstart=1)
@@ -1379,17 +1373,7 @@
 
     #     end
 
-<<<<<<< HEAD
     #     @testset "Local TI Model No Local TI" begin
-=======
-            # load model set
-            include("./model_sets/model_set_2.jl")
-
-            # calculate turbine inflow velocities
-            turbine_velocities, turbine_ct, turbine_ai, turbine_local_ti = ff.turbine_velocities_one_direction(turbine_x, turbine_y, turbine_z, rotor_diameter, hub_height, turbine_yaw,
-            sorted_turbine_index, ct_model, rotor_sample_points_y, rotor_sample_points_z, windresource,
-            model_set, velocity_only=false)
->>>>>>> e768b0c8
 
     #         # load model set
     #         include("./model_sets/model_set_2.jl")
@@ -1397,7 +1381,7 @@
     #         # calculate turbine inflow velocities
     #         turbine_velocities, turbine_ct, turbine_ai, turbine_local_ti = ff.turbine_velocities_one_direction(turbine_x, turbine_y, turbine_z, rotor_diameter, hub_height, turbine_yaw,
     #         sorted_turbine_index, ct_model, rotor_sample_points_y, rotor_sample_points_z, windresource,
-    #         model_set)
+    #         model_set, velocity_only=false)
 
     #         # load horns rev ti ata
     #         data = readdlm("inputfiles/horns_rev_ti_by_row_niayifar.txt", ',', skipstart=1)
