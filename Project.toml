name = "FLOWFarm"
uuid = "eb2d4cfc-2064-11ea-0a1c-63d372e6a848"
authors = ["Jared J. Thomas <jaredthomas68@gmail.com>", "PJ Stanley <stanley_andrewpj@yahoo.com>"]
version = "0.1.0"

[deps]
CCBlade = "e1828068-15df-11e9-03e4-ef195ea46fa4"
CSV = "336ed68f-0bac-5ca0-87d4-7b16caf5d00b"
DataFrames = "a93c6f00-e57d-5684-b7b6-d8193f3e46c0"
DelimitedFiles = "8bb1440f-4735-579b-a4ab-409b98df4dab"
Distributed = "8ba89e20-285c-5b6f-9357-94700520ee1b"
FLOWMath = "6cb5d3fb-0fe8-4cc2-bd89-9fe0b19a99d3"
FiniteDiff = "6a86dc24-6348-571c-b903-95158fe2bd41"
ForwardDiff = "f6369f11-7733-5829-9624-2563aa707210"
Geodesy = "0ef565a4-170c-5f04-8de2-149903a85f3d"
LinearAlgebra = "37e2e46d-f89d-539d-b4ee-838fcccc9c8e"
PyPlot = "d330b81b-6aea-500a-939a-2ce795aea3ee"
SpecialFunctions = "276daf66-3868-5448-9aa4-cd146d93841b"
TestSetExtensions = "98d24dd4-01ad-11ea-1b02-c9a08f80db04"
XLSX = "fdbf4ff8-1666-58a4-91e7-1b58723a45e0"
YAML = "ddb6d928-2868-570f-bddf-ab3f9cf99eb6"

[compat]
<<<<<<< HEAD
YAML = "0.4"
=======
DataFrames = "1"
SpecialFunctions = "2"
FiniteDiff = "2"
XLSX = "0.10"
DelimitedFiles = "1"
CCBlade = "0.2"
PyPlot = "2"
ForwardDiff = "0.10"
>>>>>>> 237fe0a7
julia = "1"

[extras]
Test = "8dfed614-e22c-5e08-85e1-65c5234f0b40"

[targets]
test = ["Test"]<|MERGE_RESOLUTION|>--- conflicted
+++ resolved
@@ -21,9 +21,7 @@
 YAML = "ddb6d928-2868-570f-bddf-ab3f9cf99eb6"
 
 [compat]
-<<<<<<< HEAD
 YAML = "0.4"
-=======
 DataFrames = "1"
 SpecialFunctions = "2"
 FiniteDiff = "2"
@@ -32,7 +30,6 @@
 CCBlade = "0.2"
 PyPlot = "2"
 ForwardDiff = "0.10"
->>>>>>> 237fe0a7
 julia = "1"
 
 [extras]
