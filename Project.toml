--- conflicted
+++ resolved
@@ -21,9 +21,7 @@
 YAML = "ddb6d928-2868-570f-bddf-ab3f9cf99eb6"
 
 [compat]
-<<<<<<< HEAD
 FLOWMath = "0.3"
-=======
 TestSetExtensions = "3"
 Geodesy = "1"
 YAML = "0.4"
@@ -35,7 +33,6 @@
 CCBlade = "0.2"
 PyPlot = "2"
 ForwardDiff = "0.10"
->>>>>>> 2e673ffb
 julia = "1"
 
 [extras]
