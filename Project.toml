--- conflicted
+++ resolved
@@ -21,12 +21,10 @@
 YAML = "ddb6d928-2868-570f-bddf-ab3f9cf99eb6"
 
 [compat]
-<<<<<<< HEAD
+
 CCBlade = "0.2"
-=======
 PyPlot = "2"
 ForwardDiff = "0.10"
->>>>>>> 96c5f626
 julia = "1"
 
 [extras]
