name = "FLOWFarm"
uuid = "eb2d4cfc-2064-11ea-0a1c-63d372e6a848"
authors = ["Jared J. Thomas <jaredthomas68@gmail.com>", "PJ Stanley <stanley_andrewpj@yahoo.com>"]
version = "0.1.0"

[deps]
CCBlade = "e1828068-15df-11e9-03e4-ef195ea46fa4"
CSV = "336ed68f-0bac-5ca0-87d4-7b16caf5d00b"
DataFrames = "a93c6f00-e57d-5684-b7b6-d8193f3e46c0"
DelimitedFiles = "8bb1440f-4735-579b-a4ab-409b98df4dab"
Distributed = "8ba89e20-285c-5b6f-9357-94700520ee1b"
FLOWMath = "6cb5d3fb-0fe8-4cc2-bd89-9fe0b19a99d3"
FiniteDiff = "6a86dc24-6348-571c-b903-95158fe2bd41"
ForwardDiff = "f6369f11-7733-5829-9624-2563aa707210"
Geodesy = "0ef565a4-170c-5f04-8de2-149903a85f3d"
LinearAlgebra = "37e2e46d-f89d-539d-b4ee-838fcccc9c8e"
PyPlot = "d330b81b-6aea-500a-939a-2ce795aea3ee"
SpecialFunctions = "276daf66-3868-5448-9aa4-cd146d93841b"
TestSetExtensions = "98d24dd4-01ad-11ea-1b02-c9a08f80db04"
XLSX = "fdbf4ff8-1666-58a4-91e7-1b58723a45e0"
YAML = "ddb6d928-2868-570f-bddf-ab3f9cf99eb6"

[compat]
<<<<<<< HEAD
XLSX = "0.10"
=======

DelimitedFiles = "1"
CCBlade = "0.2"
PyPlot = "2"
ForwardDiff = "0.10"
>>>>>>> 231e1a3d
julia = "1"

[extras]
Test = "8dfed614-e22c-5e08-85e1-65c5234f0b40"

[targets]
test = ["Test"]<|MERGE_RESOLUTION|>--- conflicted
+++ resolved
@@ -21,15 +21,11 @@
 YAML = "ddb6d928-2868-570f-bddf-ab3f9cf99eb6"
 
 [compat]
-<<<<<<< HEAD
 XLSX = "0.10"
-=======
-
 DelimitedFiles = "1"
 CCBlade = "0.2"
 PyPlot = "2"
 ForwardDiff = "0.10"
->>>>>>> 231e1a3d
 julia = "1"
 
 [extras]
