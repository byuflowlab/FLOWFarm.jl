name = "FLOWFarm"
uuid = "eb2d4cfc-2064-11ea-0a1c-63d372e6a848"
authors = ["Jared J. Thomas <jaredthomas68@gmail.com>", "PJ Stanley <stanley_andrewpj@yahoo.com>"]
version = "0.1.0"

[deps]
CCBlade = "e1828068-15df-11e9-03e4-ef195ea46fa4"
CSV = "336ed68f-0bac-5ca0-87d4-7b16caf5d00b"
DataFrames = "a93c6f00-e57d-5684-b7b6-d8193f3e46c0"
DelimitedFiles = "8bb1440f-4735-579b-a4ab-409b98df4dab"
Distributed = "8ba89e20-285c-5b6f-9357-94700520ee1b"
FLOWMath = "6cb5d3fb-0fe8-4cc2-bd89-9fe0b19a99d3"
FiniteDiff = "6a86dc24-6348-571c-b903-95158fe2bd41"
ForwardDiff = "f6369f11-7733-5829-9624-2563aa707210"
Geodesy = "0ef565a4-170c-5f04-8de2-149903a85f3d"
LinearAlgebra = "37e2e46d-f89d-539d-b4ee-838fcccc9c8e"
PyPlot = "d330b81b-6aea-500a-939a-2ce795aea3ee"
SpecialFunctions = "276daf66-3868-5448-9aa4-cd146d93841b"
TestSetExtensions = "98d24dd4-01ad-11ea-1b02-c9a08f80db04"
XLSX = "fdbf4ff8-1666-58a4-91e7-1b58723a45e0"
YAML = "ddb6d928-2868-570f-bddf-ab3f9cf99eb6"

[compat]
<<<<<<< HEAD
FiniteDiff = "2"
=======
XLSX = "0.10"
DelimitedFiles = "1"
CCBlade = "0.2"
PyPlot = "2"
ForwardDiff = "0.10"
>>>>>>> 925b1333
julia = "1"

[extras]
Test = "8dfed614-e22c-5e08-85e1-65c5234f0b40"

[targets]
test = ["Test"]<|MERGE_RESOLUTION|>--- conflicted
+++ resolved
@@ -21,15 +21,12 @@
 YAML = "ddb6d928-2868-570f-bddf-ab3f9cf99eb6"
 
 [compat]
-<<<<<<< HEAD
 FiniteDiff = "2"
-=======
 XLSX = "0.10"
 DelimitedFiles = "1"
 CCBlade = "0.2"
 PyPlot = "2"
 ForwardDiff = "0.10"
->>>>>>> 925b1333
 julia = "1"
 
 [extras]
