export PowerLawWindShear
abstract type AbstractWindShearModel end

"""
    PowerLawWindShear(shear_exponent, ground_height)

Provides shear exponent and ground height to define wind shear curve.
Ground height may be tuned because the power law does not always hold near the ground.

# Arguments
- `shear_exponent::Float`: defines trajectory of wind shear
- `ground_height::Float`: height of the ground (typically zero)
- `shear_order::Bool`: when shear should be calculated. Can be "first", "last", or "none"
"""
<<<<<<< HEAD
struct PowerLawWindShear{TF, TS} <: AbstractWindShearModel
=======
struct PowerLawWindShear{TF1, TF2, TS} <: AbstractWindShearModel
>>>>>>> d876e979

    # model parameter
    shear_exponent::TF1
    ground_height::TF2
    shear_order::TS

end
PowerLawWindShear(x) = PowerLawWindShear(x,0.0,"first")

#TODO add log shear
"""
    adjust_for_wind_shear(locz, reference_velocity, reference_height, ground_height, model::PowerLawWindShear)

Uses provided velocity at a given height to estimate the velocity at
a different height due to wind shear. Ground height may be tuned because the power law does
not always hold near the ground.

# Arguments
- `locz::Float`: height of desired velocity
- `reference_velocity::Float`: known velocity at reference_height
- `reference_height::Float`: height of known velocity
- `ground_height::Float`: height of the ground (typically zero)
- `model::AbstractWindShearModel`: wind shear model to use for calculations
"""
function adjust_for_wind_shear(locz, reference_velocity, reference_height, ground_height, model::PowerLawWindShear)

    # initialize adjusted wind speed to zero
    adjusted_wind_speed = 0.0
    shear_exp = model.shear_exponent

    # check that the point of interest is above ground level
    if locz >= ground_height
        # adjusted wind speed for wind shear if point is above ground
        adjusted_wind_speed = reference_velocity*((locz-ground_height)/(reference_height-ground_height))^shear_exp
    end

    return adjusted_wind_speed
end

# function adjust_for_wind_shear(loc, point_velocity_no_shear, reference_height, ground_height, shear_model::CubicWindShear)

#     # initialize adjusted wind speed to zero
#     adjusted_wind_speed = 0.0

#     # check that the point of interest is above ground level
#     if loc[3] >= ground_height
#         # adjusted wind speed for wind shear if point is above ground
#         adjusted_wind_speed = point_velocity_no_shear*((loc[3]-ground_height)/(reference_height-ground_height))^shear_exp
#     else
#         # if the point of interest is below ground, set the wind speed to 0.0
#         adjusted_wind_speed = 0.0
#     end

#     return adjusted_wind_speed
# end<|MERGE_RESOLUTION|>--- conflicted
+++ resolved
@@ -12,11 +12,7 @@
 - `ground_height::Float`: height of the ground (typically zero)
 - `shear_order::Bool`: when shear should be calculated. Can be "first", "last", or "none"
 """
-<<<<<<< HEAD
-struct PowerLawWindShear{TF, TS} <: AbstractWindShearModel
-=======
 struct PowerLawWindShear{TF1, TF2, TS} <: AbstractWindShearModel
->>>>>>> d876e979
 
     # model parameter
     shear_exponent::TF1
