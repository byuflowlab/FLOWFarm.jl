--- conflicted
+++ resolved
@@ -195,10 +195,6 @@
 function wake_deficit_model(locx, locy, locz, turbine_x, turbine_y, turbine_z, deflection_y, deflection_z, upstream_turbine_id, downstream_turbine_id, hub_height, rotor_diameter, turbine_ai, turbine_local_ti, turbine_ct, turbine_yaw, wake_deficits, contribution_matrix, deflections, current_index_loop, wind_speed_internal, sigma_squared, wtvelocities, sorted_turbine_index, model::JensenTopHat)
 
 
-<<<<<<< HEAD
-=======
-
->>>>>>> d876e979
     r0 = rotor_diameter[upstream_turbine_id]/2.0 #turbine rotor radius
 
 
@@ -749,11 +745,7 @@
 - `model::GaussSimple`: indicates the wake model in use
 
 """
-<<<<<<< HEAD
 function wake_deficit_model(locx, locy, locz, turbine_x, turbine_y, turbine_z, deflection_y, deflection_z, upstream_turbine_id, downstream_turbine_id, hub_height, rotor_diameter, turbine_ai, turbine_local_ti, turbine_ct, turbine_yaw, wake_deficits, contribution_matrix, deflections, current_index_loop, wind_speed_internal, sigma_squared, wtvelocities, sorted_turbine_index, model::GaussSimple)
-=======
-function wake_deficit_model(locx, locy, locz, turbine_x, turbine_y, turbine_z, deflection_y, deflection_z, upstream_turbine_id, downstream_turbine_id, hub_height, rotor_diameter, turbine_ai, turbine_local_ti, turbine_ct, turbine_yaw, model::GaussSimple)
->>>>>>> d876e979
 
     dx = locx-turbine_x[upstream_turbine_id]
     dy = locy-(turbine_y[upstream_turbine_id]+deflection_y)
@@ -776,7 +768,6 @@
 
 end
 
-<<<<<<< HEAD
 """
     wake_deficit_model(locx, locy, locz, turbine_x, turbine_y, turbine_z, deflection_y, deflection_z, upstream_turbine_id, downstream_turbine_id, hub_height, rotor_diameter, turbine_ai, turbine_local_ti, turbine_ct, turbine_yaw, wake_deficits, contribution_matrix, deflections, current_index_loop, wind_speed_internal, sigma_squared, wtvelocities, sorted_turbine_index, model::CumulativeCurl)
 
@@ -890,35 +881,4 @@
 
 function wake_deficit_model(locx, locy, locz, turbine_x, turbine_y, turbine_z, deflection_y, deflection_z, upstream_turbine_id, downstream_turbine_id, hub_height, rotor_diameter, turbine_ai, turbine_local_ti, turbine_ct, turbine_yaw, wake_deficits, contribution_matrix, deflections, current_index_loop, wind_speed_internal, sigma_squared, wtvelocities, sorted_turbine_index, model::NoWakeDeficit)
     return 0.0
-end
-=======
-# """
-#     wake_deficit_model(locx, locy, locz, turbine_x, turbine_y, turbine_z, deflection_y, deflection_z, upstream_turbine_id, downstream_turbine_id, hub_height, rotor_diameter, turbine_ai, turbine_local_ti, turbine_ct, turbine_yaw, model::JensenTopHat)
-
-# Computes the wake deficit using the Cumulative Curl model, from the paper:
-# "Addressing deep array effects and impacts to wake steering with the cumulative-curl wake model" by Bay, Christopher (2022) (https://doi.org/10.5194/wes-2022-17)
-
-# # Arguments
-# - `locx::Float`: x coordinate where wind speed is calculated
-# - `locy::Float`: y coordinate where wind speed is calculated
-# - `locz::Float`: z coordinate where wind speed is calculated
-# - `turbine_x::Array(Float)`: vector containing x coordinates for all turbines in farm
-# - `turbine_y::Array(Float)`: vector containing y coordinates for all turbines in farm
-# - `turbine_z::Array(Float)`: vector containing z coordinates for all turbines in farm
-# - `deflection_y::Float`: deflection in the y direction of downstream wake
-# - `deflection_z::Float`: deflection in the z direction of downstream wake
-# - `upstream_turbine_id::Int`: index of the upstream wind turbine creating the wake
-# - `downstream_turbine_id::Int`: index of the downstream turbine feeling the wake (if not referencing a turbine set to zero)
-# - `hub_height::Array(Float)`: vector containing hub heights for all turbines in farm
-# - `rotor_diameter::Array(Float)`: vector containing rotor diameters for all turbines in farm
-# - `turbine_ai::Array(Float)`: vector containing initial velocity deficits for all turbines in farm
-# - `turbine_local_ti::Array(Float)`: vector containing local turbulence intensities for all turbines in farm
-# - `turbine_ct::Array(Float)`: vector containing thrust coefficients for all turbines in farm
-# - `turbine_yaw::Array(Float)`: vector containing the yaw angle? for all turbines in farm
-# - `model::CumulativeCurl`: indicates the wake model in use
-
-# """
-# function wake_deficit_model(locx, locy, locz, turbine_x, turbine_y, turbine_z, deflection_y, deflection_z, upstream_turbine_id, downstream_turbine_id, hub_height, rotor_diameter, turbine_ai, turbine_local_ti, turbine_ct, turbine_yaw, model::CumulativeCurl)
-#     # extract model properties
-# end
->>>>>>> d876e979
+end