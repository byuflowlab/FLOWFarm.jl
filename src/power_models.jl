export PowerModelConstantCp, PowerModelCpPoints, PowerModelPowerPoints, PowerModelPowerCurveCubic
abstract type AbstractPowerModel end

"""
    PowerModelConstantCp(cp)

Models will assume a constant cp value as provided

# Arguments
- `cp::Float`: constant power coefficient value
- 'pp::TI': exponent for adjusting power for wind turbine yaw
"""
struct PowerModelConstantCp{TF,TI} <: AbstractPowerModel
    cp::TF
    pp::TI
end
PowerModelConstantCp(x) = PowerModelConstantCp(x,2)

"""
    PowerModelCpPoints(vel_points, cp_points)

Models will use adjust cp based on cp curve using linear interpolation of provided points

# Arguments
- `vel_points::Array{N,Float}`: wind speed values in m/s
- `cp_points::Array{N,Float}`: power coefficient values corresponding to the provided speeds
- 'pp::TF': exponent for adjusting power for wind turbine yaw
"""
struct PowerModelCpPoints{ATF1,ATF2,TF} <: AbstractPowerModel
    vel_points::ATF1
    cp_points::ATF2
    pp::TF
end
PowerModelCpPoints(x,y) = PowerModelCpPoints(x, y, 2)

"""
    PowerModelPowerPoints(vel_points, cp_points)

Models will use adjust wind turbine power based on power curve using linear interpolation of
provided points

# Arguments
- `vel_points::Array{N,Float}`: wind speed values in m/s
- `power_points::Array{N,Float}`: power values corresponding to the provided speeds
- 'pp::TF': exponent for adjusting power for wind turbine yaw
"""
struct PowerModelPowerPoints{ATF1,ATF2, TF} <: AbstractPowerModel
    vel_points::ATF1
    power_points::ATF2
    pp::TF
end
PowerModelPowerPoints(x,y) = PowerModelPowerPoints(x, y, 2)

"""
    PowerModelPowerCurveCubic()

Power will be calculated based on turbine specifications assuming a cubic power curve. Note
that this method is inherently incorrect and should only be used for theoretical purposes
or after careful validation.

# Arguments
- 'pp::TF': exponent for adjusting power for wind turbine yaw

"""
struct PowerModelPowerCurveCubic{TF} <: AbstractPowerModel
    pp::TF
end
PowerModelPowerCurveCubic() = PowerModelPowerCurveCubic(2)
"""
    calculate_power_from_cp(generator_efficiency, air_density, rotor_area, cp, wt_velocity)

Calculate the power for a wind turbine based on standard theory for region 2

# Arguments
- `generator_efficiency::Float`: Efficiency of the turbine generator
- `air_density::Float`: Air density
- `rotor_area::Float`: Rotor-swept area of the wind turbine
- `cp::Float`: Power coefficient of the wind turbine
- `wt_velocity::Float`: Inflow velocity to the wind turbine
"""
function calculate_power_from_cp(generator_efficiency, air_density, rotor_area, cp, wt_velocity, wt_yaw; pp=2)
    power = generator_efficiency*0.5*air_density*rotor_area*cp*(cos(wt_yaw)^pp)*wt_velocity^3
    return power
end

"""
    calculate_power(generator_efficiency, air_density, rotor_area, wt_velocity, power_model)

Calculate the power for a wind turbine based on standard theory for region 2 using a constant cp

# Arguments
- `generator_efficiency::Float`: Efficiency of the turbine generator
- `air_density::Float`: Air density
- `rotor_area::Float`: Rotor-swept area of the wind turbine
- `wt_velocity::Float`: Inflow velocity to the wind turbine
- `cut_in_speed::Float`: cut in speed of the wind turbine
- `rated_speed::Float`: rated speed of the wind turbine
- `cut_out_speed::Float`: cut out speed of the wind turbine
- `rated_power::Float`: rated power of the wind turbine
- `power_model::PowerModelConstantCp`: Struct containing the cp value to be used in region 2
"""
function calculate_power(generator_efficiency, air_density, rotor_area, wt_velocity, wt_yaw, cut_in_speed, rated_speed, cut_out_speed, rated_power, power_model::PowerModelConstantCp)

    if wt_velocity < cut_in_speed
        power = 0.0
    elseif wt_velocity < rated_speed
        # extract cp_value
        cp = power_model.cp
        pp = power_model.pp
        power = calculate_power_from_cp(generator_efficiency, air_density, rotor_area, cp, wt_velocity, wt_yaw, pp=pp)
        if power > rated_power
            power = rated_power
        end
    elseif wt_velocity < cut_out_speed
        power = rated_power
    elseif wt_velocity > cut_out_speed
        power = 0.0
    end

    return power

end

"""
    calculate_power(generator_efficiency, air_density, rotor_area, wt_velocity, cut_in_speed, rated_speed, cut_out_speed, rated_power, power_model)

Calculate the power for a wind turbine based on a cp curve with linear interpolation

# Arguments
- `generator_efficiency::Float`: Efficiency of the turbine generator
- `air_density::Float`: Air density
- `rotor_area::Float`: Rotor-swept area of the wind turbine
- `wt_velocity::Float`: Inflow velocity to the wind turbine
- `cut_in_speed::Float`: cut in speed of the wind turbine
- `rated_speed::Float`: rated speed of the wind turbine
- `cut_out_speed::Float`: cut out speed of the wind turbine
- `rated_power::Float`: rated power of the wind turbine
- `power_model::PowerModelCpPoints`: Struct containing the velocity and cp values defining the cp curve
"""
function calculate_power(generator_efficiency, air_density, rotor_area, wt_velocity, wt_yaw,
    cut_in_speed, rated_speed, cut_out_speed, rated_power, power_model::PowerModelCpPoints)

    # obtain exponent for adjusting cp to yaw
    pp = power_model.pp

    # initialize power to zero
    power = 0.0

    # use specs if inflow wind speed is less than the wind speeds provided in the power curve
    if wt_velocity < power_model.vel_points[1]

        # calculated wind turbine power
        if wt_velocity < cut_in_speed
            power = 0.0
        elseif wt_velocity < rated_speed
            # use cp value corresponding to lowest provided velocity point
            cp = power_model.cp_points[1]
            # println(cp)
            # calculate power
            power = calculate_power_from_cp(generator_efficiency, air_density, rotor_area, cp, wt_velocity, wt_yaw, pp=pp)
        end

    # use cp points where provided
    elseif wt_velocity < power_model.vel_points[end]

        # estimate cp_value using linear interpolation
        cp = linear(power_model.vel_points, power_model.cp_points, wt_velocity)
        # println(cp)
        # calculate power
        power = calculate_power_from_cp(generator_efficiency, air_density, rotor_area, cp, wt_velocity, wt_yaw, pp=pp)

    # use specs if above vel_points max
    else

        if wt_velocity <= cut_out_speed
            # use cp value corresponding to highest provided velocity point
            cp = power_model.cp_points[end]
            # println(cp)
            # calculate power
            power = calculate_power_from_cp(generator_efficiency, air_density, rotor_area, cp, wt_velocity, wt_yaw, pp=pp)
        end

    end

    return power

end

"""
    calculate_power(generator_efficiency, air_density, rotor_area, wt_velocity, cut_in_speed, rated_speed, cut_out_speed, rated_power, power_model)

Calculate the power for a wind turbine based on a pre-determined power curve with linear
    interpolation

# Arguments
- `generator_efficiency::Float`: Efficiency of the turbine generator
- `air_density::Float`: Air density
- `rotor_area::Float`: Rotor-swept area of the wind turbine
- `wt_velocity::Float`: Inflow velocity to the wind turbine
- `cut_in_speed::Float`: cut in speed of the wind turbine
- `rated_speed::Float`: rated speed of the wind turbine
- `cut_out_speed::Float`: cut out speed of the wind turbine
- `rated_power::Float`: rated power of the wind turbine
- `power_model::PowerModelPowerPoints`: Struct containing the velocity and power values
    defining the power curve
"""
function calculate_power(generator_efficiency, air_density, rotor_area, wt_velocity, wt_yaw,
    cut_in_speed, rated_speed, cut_out_speed, rated_power,
    power_model::PowerModelPowerPoints; return_derivative=false)

    # get exponent for yaw adjustment
    pp = power_model.pp

    power = 0.0
    dpower_dvelocity = 0.0
    # use specs if inflow wind speed is less than the wind speeds provided in the power curve
    if wt_velocity < power_model.vel_points[1]

        # calculated wind turbine power
        if wt_velocity < rated_speed
            # use power value corresponding to lowest provided velocity point
            power = (cos(wt_yaw)^pp)*linear([cut_in_speed, power_model.vel_points[1]], [0.0, power_model.power_points[1]], wt_velocity)
        end

    # use power points where provided
    elseif wt_velocity < power_model.vel_points[end]

        # calculate power
        power = (cos(wt_yaw)^pp)*linear(power_model.vel_points, power_model.power_points, wt_velocity)
        if return_derivative
            dpower_dvelocity = (cos(wt_yaw)^pp)*gradient(power_model.vel_points, power_model.power_points, wt_velocity)
        end
    # use specs if above vel_points max
    else

        if wt_velocity <= cut_out_speed
            # use power corresponding to highest wind speed provided
            power = (cos(wt_yaw)^pp)*power_model.power_points[end]
        end
    end

    if !return_derivative
        return power
    else
        return power, dpower_dvelocity
    end
end

"""
    calculate_power(generator_efficiency, air_density, rotor_area, wt_velocity, cut_in_speed, rated_speed, cut_out_speed, rated_power, power_model)

Calculates wind turbine power using a cubic estimation based on turbine specifications
    as defined in https://github.com/byuflowlab/iea37-wflo-casestudies/blob/master/cs3-4/iea37-cs3-announcement.pdf

# Arguments
- `generator_efficiency::Float`: Efficiency of the turbine generator
- `air_density::Float`: Air density
- `rotor_area::Float`: Rotor-swept area of the wind turbine
- `wt_velocity::Float`: Inflow velocity to the wind turbine
- `cut_in_speed::Float`: cut in speed of the wind turbine
- `rated_speed::Float`: rated speed of the wind turbine
- `cut_out_speed::Float`: cut out speed of the wind turbine
- `rated_power::Float`: rated power of the wind turbine
- `power_model::PowerModelPowerCurveCubic`: Empty struct
"""
function calculate_power(generator_efficiency, air_density, rotor_area, wt_velocity, wt_yaw,
    cut_in_speed, rated_speed, cut_out_speed, rated_power,
    power_model::PowerModelPowerCurveCubic)

    pp = power_model.pp

    if wt_velocity < cut_in_speed
        power = 0.0
    elseif wt_velocity < rated_speed
        power = rated_power*((wt_velocity - cut_in_speed)/(rated_speed - cut_in_speed))^3
        # power = rated_power*((wt_velocity)/(rated_speed))^3
    elseif wt_velocity < cut_out_speed
        power = rated_power
    elseif wt_velocity > cut_out_speed
        power = 0.0
    end

    return power*(cos(wt_yaw)^pp)

end

"""
    calculate_turbine_power(generator_efficiency, cut_in_speed, cut_out_speed, rated_speed,
    rated_power, rotor_diameter, wt_velocity, power_model::AbstractPowerModel, air_density)

Calculate the power for all wind turbines. Dispaches to desired power model.

# Arguments
- `generator_efficiency::Array{Float,nTurbines}`
- `cut_in_speed::Array{Float,nTurbines}`
- `cut_out_speed::Array{Float,nTurbines}`
- `rated_speed::Array{Float,nTurbines}`
- `rated_power::Array{Float,nTurbines}`
- `rotor_diameter::Array{Float,nTurbines}`
- `wt_velocity::Array{Float,nTurbines}`: turbine effective wind speeds for current state only
- `power_model::AbstractPowerModel)
- `air_density::Float`
"""
function calculate_turbine_power(generator_efficiency, cut_in_speed, cut_out_speed,
    rated_speed, rated_power, rotor_diameter, wt_velocity, wt_yaw, power_model::AbstractPowerModel,
    air_density; return_derivatives=false)

    # calculated wind turbine rotor-swept area
    rotor_area = pi*(rotor_diameter^2)/4.0

    if !return_derivatives
        wt_power = calculate_power(generator_efficiency, air_density, rotor_area, wt_velocity, wt_yaw, cut_in_speed, rated_speed, cut_out_speed, rated_power, power_model)
        return wt_power
    else
        wt_power, dp_du = calculate_power(generator_efficiency, air_density, rotor_area, wt_velocity, wt_yaw, cut_in_speed, rated_speed, cut_out_speed, rated_power, power_model, return_derivative=return_derivatives)
        return wt_power, dp_du
    end
end

"""
    turbine_powers_one_direction((generator_efficiency, cut_in_speed, cut_out_speed,
        rated_speed, rated_power, rotor_diameter, turbine_inflow_velcities, air_density, power_model::AbstractPowerModel)

Calculate the power for all wind turbines for a given state

# Arguments
- `generator_efficiency::Array{Float,nTurbines}`
- `cut_in_speed::Array{Float,nTurbines}`
- `cut_out_speed::Array{Float,nTurbines}`
- `rated_speed::Array{Float,nTurbines}`
- `rated_power::Array{Float,nTurbines}`
- `rotor_diameter::Array{Float,nTurbines}`
- `turbine_inflow_velcities::Array{Float,nTurbines}`: for current state only
- `air_density::Float`
- `power_models::Array{nturbines})` elements of array should be be of sub-types or AbstractPowerModel
"""
function turbine_powers_one_direction(generator_efficiency, cut_in_speed, cut_out_speed,
    rated_speed, rated_power, rotor_diameter, turbine_inflow_velcities, turbine_yaw, air_density,
    power_models; jac=nothing)

    # get number of turbines and rotor sample point
    nturbines = length(turbine_inflow_velcities)

    arr_type = promote_type(typeof(generator_efficiency[1]),typeof(cut_in_speed[1]),typeof(cut_out_speed[1]),typeof(rated_speed[1]),
                            typeof(rated_power[1]),typeof(rotor_diameter[1]),typeof(turbine_inflow_velcities[1]),typeof(turbine_yaw[1]))
    wt_power = zeros(arr_type, nturbines)

    if jac === nothing
        for d=1:nturbines
            wt_power[d] = calculate_turbine_power(generator_efficiency[d], cut_in_speed[d], cut_out_speed[d], rated_speed[d], rated_power[d], rotor_diameter[d], turbine_inflow_velcities[d], turbine_yaw[d], power_models[d], air_density)
        end
    else
        for d=1:nturbines
            wt_power[d], jac[d] = calculate_turbine_power(generator_efficiency[d], cut_in_speed[d], cut_out_speed[d], rated_speed[d], rated_power[d], rotor_diameter[d], turbine_inflow_velcities[d], turbine_yaw[d], power_models[d], air_density; return_derivatives=true)
        end
    end
    return wt_power
end

"""
    calculate_state_turbine_powers(turbine_x, turbine_y, turbine_z, rotor_diameter,
    hub_height, turbine_yaw, ct_model, generator_efficiency, cut_in_speed,
    cut_out_speed, rated_speed, rated_power, wind_resource, power_models, model_set::AbstractModelSet;
    rotor_sample_points_y=[0.0], rotor_sample_points_z=[0.0])

Calculate power for each turbine for all states respectively

# Arguments
- `turbine_x::Array{Float,nTurbines}`: turbine east-west locations in the global
    reference frame
- `turbine_y::Array{Float,nTurbines}`: turbine north-south locations in the global
    reference frame
- `turbine_z::Array{Float,nTurbines}`: turbine base height in the global reference frame
- `rotor_diameter::Array{Float,nTurbines}`
- `hub_height::Array{TF,nTurbines}`: turbine hub heights
- `turbine_yaw::Array{TF,nTurbines}`: turbine yaw for the given wind direction in
    radians
- `ct_model::AbstractThrustCoefficientModel`: defines how the thrust coefficient changes
    with state etc
- `generator_efficiency::Array{Float,nTurbines}`
- `cut_in_speed::Array{Float,nTurbines}`
- `cut_out_speed::Array{Float,nTurbines}`
- `rated_speed::Array{Float,nTurbines}`
- `rated_power::Array{Float,nTurbines}`
- `wind_resource::DiscretizedWindResource`: wind resource discreption (directions, speeds,
    frequencies, etc)
- `power_models::Array{nTurbines}`: elemenst of array should be sub-types of AbstractPowerModel
- `model_set::AbstractModelSet`: defines wake-realated models to be used in analysis
- rotor_sample_points_y::Array{TF,N}`: horizontal wind location of points to sample across
    the rotor swept area when calculating the effective wind speed for the wind turbine.
    Points are centered at the hub (0,0) and scaled by the radius (1=tip of blades)
- rotor_sample_points_z::Array{TF,N}`: vertical wind location of points to sample across the
    rotor swept area when calculating the effective wind speed for the wind turbine. Points
    are centered at the hub (0,0) and scaled by the radius (1=tip of blades)
"""
function calculate_state_turbine_powers(turbine_x, turbine_y, turbine_z, rotor_diameter,
    hub_height, turbine_yaw, ct_model, generator_efficiency, cut_in_speed,
    cut_out_speed, rated_speed, rated_power, wind_resource, power_models, model_set::AbstractModelSet;
    rotor_sample_points_y=[0.0], rotor_sample_points_z=[0.0])

    nturbines = length(turbine_x)

    wind_probabilities = wind_resource.wind_probabilities

    nstates = length(wind_probabilities)

    arr_type = promote_type(typeof(turbine_x[1]),typeof(turbine_y[1]),typeof(turbine_z[1]),typeof(rotor_diameter[1]),typeof(hub_height[1]),typeof(turbine_yaw[1]),
            typeof(generator_efficiency[1]),typeof(cut_in_speed[1]),typeof(cut_out_speed[1]),typeof(rated_speed[1]),typeof(rated_power[1]))

    turbine_powers_by_direction = zeros(arr_type,(nstates, nturbines))

    for i = 1:nstates
        rot_x, rot_y = rotate_to_wind_direction(turbine_x, turbine_y, wind_resource.wind_directions[i])

        sorted_turbine_index = sortperm(rot_x)

        turbine_velocities = turbine_velocities_one_direction(rot_x, rot_y, turbine_z, rotor_diameter, hub_height, turbine_yaw,
                            sorted_turbine_index, ct_model, rotor_sample_points_y, rotor_sample_points_z, wind_resource,
                            model_set, wind_farm_state_id=i, velocity_only=true)

        wt_power = turbine_powers_one_direction(generator_efficiency, cut_in_speed, cut_out_speed, rated_speed,
                            rated_power, rotor_diameter, turbine_velocities, turbine_yaw, wind_resource.air_density, power_models)
        turbine_powers_by_direction[i,:] = wt_power
    end

    return turbine_powers_by_direction
end

"""
    calculate_state_aeps(turbine_x, turbine_y, turbine_z, rotor_diameter,
    hub_height, turbine_yaw, ct_model, generator_efficiency, cut_in_speed,
    cut_out_speed, rated_speed, rated_power, wind_resource, power_models::Array{AbstractPowerModel}, model_set::AbstractModelSet;
    rotor_sample_points_y=[0.0], rotor_sample_points_z=[0.0])

Calculate AEP for each requested state respectively

# Arguments
- `turbine_x::Array{Float,nTurbines}`: turbine east-west locations in the global
    reference frame
- `turbine_y::Array{Float,nTurbines}`: turbine north-south locations in the global
    reference frame
- `turbine_z::Array{Float,nTurbines}`: turbine base height in the global reference frame
- `rotor_diameter::Array{Float,nTurbines}`
- `hub_height::Array{TF,nTurbines}`: turbine hub heights
- `turbine_yaw::Array{TF,nTurbines}`: turbine yaw for the given wind direction in
    radians
- `ct_model::AbstractThrustCoefficientModel`: defines how the thrust coefficient changes
    with state etc
- `generator_efficiency::Array{Float,nTurbines}`
- `cut_in_speed::Array{Float,nTurbines}`
- `cut_out_speed::Array{Float,nTurbines}`
- `rated_speed::Array{Float,nTurbines}`
- `rated_power::Array{Float,nTurbines}`
- `wind_resource::DiscretizedWindResource`: wind resource discreption (directions, speeds,
    frequencies, etc)
- `power_model::Array{nTurbines}`: elemenst of array should be sub-types of AbstractPowerModel
- `model_set::AbstractModelSet`: defines wake-realated models to be used in analysis
- rotor_sample_points_y::Array{TF,N}`: horizontal wind location of points to sample across
    the rotor swept area when calculating the effective wind speed for the wind turbine.
    Points are centered at the hub (0,0) and scaled by the radius (1=tip of blades)
- rotor_sample_points_z::Array{TF,N}`: vertical wind location of points to sample across the
    rotor swept area when calculating the effective wind speed for the wind turbine. Points
    are centered at the hub (0,0) and scaled by the radius (1=tip of blades)
- `hours_per_year::Float`: hours per year (averaged for leap year by default)
"""
function calculate_state_aeps(turbine_x, turbine_y, turbine_z, rotor_diameter,
            hub_height, turbine_yaw, ct_model, generator_efficiency, cut_in_speed,
            cut_out_speed, rated_speed, rated_power, wind_resource, power_models, model_set::AbstractModelSet;
            rotor_sample_points_y=[0.0], rotor_sample_points_z=[0.0], hours_per_year=365.25*24.0, weighted=true, wind_farm_state_id=1)

    # get number of states
    nstates = length(wind_resource.wind_probabilities)

    # set array type
    arr_type = promote_type(typeof(turbine_x[1]),typeof(turbine_y[1]),typeof(turbine_z[1]),typeof(rotor_diameter[1]),typeof(hub_height[1]),typeof(turbine_yaw[1]),
                typeof(generator_efficiency[1]),typeof(cut_in_speed[1]),typeof(cut_out_speed[1]),typeof(rated_speed[1]),typeof(rated_power[1]))

    # initialize state energy
    state_energy = zeros(arr_type,nstates)

    # pre-allocate arrays for later calculations
    arr_type = promote_type(typeof(turbine_x[1]),typeof(turbine_y[1]),typeof(turbine_z[1]),typeof(rotor_diameter[1]),
                            typeof(hub_height[1]),typeof(turbine_yaw[1]))
    n_turbines = length(turbine_x)
    prealloc_turbine_velocities = zeros(arr_type, n_turbines)
    prealloc_turbine_ct = zeros(arr_type, n_turbines)
    prealloc_turbine_ai = zeros(arr_type, n_turbines)
    prealloc_turbine_local_ti = zeros(arr_type, n_turbines)

    # loop over all states
    for i = 1:nstates

        state_energy[i] = calculate_state_aep(turbine_x, turbine_y, turbine_z, rotor_diameter, hub_height,
            turbine_yaw, ct_model, generator_efficiency, cut_in_speed, cut_out_speed, rated_speed,
            rated_power, power_models, rotor_sample_points_y, rotor_sample_points_z, wind_resource,
            model_set; wind_farm_state_id=i, hours_per_year=hours_per_year, weighted=weighted, prealloc_turbine_velocities=prealloc_turbine_velocities,
            prealloc_turbine_ct=prealloc_turbine_ct, prealloc_turbine_ai=prealloc_turbine_ai, prealloc_turbine_local_ti=prealloc_turbine_local_ti)

    end

    return state_energy
end

<<<<<<< HEAD
function calculate_state_aep(turbine_x::T0, turbine_y::T1, turbine_z::T2, rotor_diameter::T3, hub_height::T4,
    turbine_yaw::T5, ct_model::Vector{<:AbstractThrustCoefficientModel}, generator_efficiency::Vector{T6}, cut_in_speed::Vector{T6}, cut_out_speed::Vector{T6}, rated_speed::Vector{T6},
=======
function calculate_state_aep(turbine_x::Vector{T0}, turbine_y::Vector{T1}, turbine_z::Vector{T2}, rotor_diameter::Vector{T3}, hub_height::Vector{T4},
    turbine_yaw::Vector{T5}, ct_model::Vector{<:AbstractThrustCoefficientModel}, generator_efficiency::Vector{T6}, cut_in_speed::Vector{T6}, cut_out_speed::Vector{T6}, rated_speed::Vector{T6},
>>>>>>> d876e979
    rated_power::Vector{T6}, power_models::Vector{<:AbstractPowerModel}, rotor_sample_points_y::Vector{T6}, rotor_sample_points_z::Vector{T6}, wind_resource,
    model_set; wind_farm_state_id=1, hours_per_year=365.25*24.0, weighted=true, wind_speed_ids=nothing, prealloc_turbine_velocities=nothing,
    prealloc_turbine_ct=nothing, prealloc_turbine_ai=nothing, prealloc_turbine_local_ti=nothing, prealloc_wake_deficits=nothing, prealloc_contribution_matrix=nothing,
    prealloc_deflections=nothing, prealloc_sigma_squared=nothing) where {T0, T1, T2, T3, T4, T5, T6}

    # rotate turbine locations to match the direction of the current state
    rot_x, rot_y = rotate_to_wind_direction(turbine_x, turbine_y, wind_resource.wind_directions[wind_farm_state_id])

    # get turbine indices in sorted order from upstream to downstream
    sorted_turbine_index = sortperm(rot_x)

    if wind_speed_ids === nothing
        # calculate wind turbine velocities for given state
        prealloc_turbine_velocities = turbine_velocities_one_direction(rot_x, rot_y, turbine_z, rotor_diameter, hub_height, turbine_yaw,
                            sorted_turbine_index, ct_model, rotor_sample_points_y, rotor_sample_points_z, wind_resource,
                            model_set; turbine_velocities=prealloc_turbine_velocities, turbine_ct=prealloc_turbine_ct, turbine_ai=prealloc_turbine_ai, turbine_local_ti=prealloc_turbine_local_ti,
<<<<<<< HEAD
                            wind_farm_state_id=wind_farm_state_id, velocity_only=true, wake_deficits=prealloc_wake_deficits,
                            contribution_matrix=prealloc_contribution_matrix,deflections=prealloc_deflections,sigma_squared=prealloc_sigma_squared)
=======
                            wind_farm_state_id=wind_farm_state_id, velocity_only=true)
>>>>>>> d876e979

        # calculate wind turbine powers for given state
        wt_power = turbine_powers_one_direction(generator_efficiency, cut_in_speed, cut_out_speed, rated_speed,
                            rated_power, rotor_diameter, prealloc_turbine_velocities, turbine_yaw, wind_resource.air_density, power_models)

        # calculate wind farm power for given state
        state_power = sum(wt_power)

        # calculate aep for given state
        state_aep = state_power*hours_per_year*wind_resource.wind_probabilities[wind_farm_state_id]

    else # wind_farm_state_id carries the wind direction and wind speed information

        # calculate wind turbine velocities for given direction and moderate speed
        prealloc_turbine_velocities = turbine_velocities_one_direction(rot_x, rot_y, turbine_z, rotor_diameter, hub_height, turbine_yaw,
                            sorted_turbine_index, ct_model, rotor_sample_points_y, rotor_sample_points_z, wind_resource,
                            model_set; turbine_velocities=prealloc_turbine_velocities, turbine_ct=prealloc_turbine_ct, turbine_ai=prealloc_turbine_ai, turbine_local_ti=prealloc_turbine_local_ti,
                            wind_farm_state_id=wind_farm_state_id, velocity_only=true, wake_deficits=prealloc_wake_deficits,
                            contribution_matrix=prealloc_contribution_matrix,deflections=prealloc_deflections,sigma_squared=prealloc_sigma_squared)

        # back out turbine deficits from the turbine velocities
        turbine_deficits = prealloc_turbine_velocities./wind_resource.wind_speeds[wind_farm_state_id]

        # initialize state aep (which is actually the directional aep in this case)
        state_aep = 0.0

        # loop over all speeds for the given direction
        for i = eachindex(wind_speed_ids)

            # calculate turbine velocities for this wind speed based on the deficits
            prealloc_turbine_velocities = turbine_deficits.*wind_resource.wind_speeds[wind_speed_ids[i]]

            # calculate the power of the turbines at each wind speed for the given direction
            wt_power = turbine_powers_one_direction(generator_efficiency, cut_in_speed, cut_out_speed, rated_speed,
                        rated_power, rotor_diameter, prealloc_turbine_velocities, turbine_yaw, wind_resource.air_density, power_models)

            # sum the turbine powers to get the powers for the current speed/direction combination
            state_power = sum(wt_power)

            # add the weighted state power to the state (directional) aep
            state_aep += state_power*hours_per_year*wind_resource.wind_probabilities[wind_speed_ids[i]]

        end

        # calculate weighted average for state power
        state_power = state_aep/hours_per_year

    end

    # return desired quantity
    if weighted
        # return state aep or directional aep
        return state_aep
    else
        # return state power or average directional power
        return state_power
    end

end


"""
    calculate_aep(turbine_x, turbine_y, turbine_z, rotor_diameter,
    hub_height, turbine_yaw, ct_model, generator_efficiency, cut_in_speed,
    cut_out_speed, rated_speed, rated_power, wind_resource, power_models::Array{AbstractPowerModel}, model_set::AbstractModelSet;
    rotor_sample_points_y=[0.0], rotor_sample_points_z=[0.0], hours_per_year=365.25*24.0)

Calculate wind farm AEP

# Arguments
- `turbine_x::Array{Float,nTurbines}`: turbine east-west locations in the global
    reference frame
- `turbine_y::Array{Float,nTurbines}`: turbine north-south locations in the global
    reference frame
- `turbine_z::Array{Float,nTurbines}`: turbine base height in the global reference frame
- `rotor_diameter::Array{Float,nTurbines}`
- `hub_height::Array{TF,nTurbines}`: turbine hub heights
- `turbine_yaw::Array{TF,nTurbines}`: turbine yaw for the given wind direction in
    radians
- `ct_model::AbstractThrustCoefficientModel`: defines how the thrust coefficient changes
    with state etc
- `generator_efficiency::Array{Float,nTurbines}`
- `cut_in_speed::Array{Float,nTurbines}`
- `cut_out_speed::Array{Float,nTurbines}`
- `rated_speed::Array{Float,nTurbines}`
- `rated_power::Array{Float,nTurbines}`
- `wind_resource::DiscretizedWindResource`: wind resource discreption (directions, speeds,
    frequencies, etc)
- `power_model::Array{)`: elements of array should be sub types of AbstractPowerModel
- `model_set::AbstractModelSet`: defines wake-realated models to be used in analysis
- `rotor_sample_points_y::Array{TF,N}`: horizontal wind location of points to sample across
    the rotor swept area when calculating the effective wind speed for the wind turbine.
    Points are centered at the hub (0,0) and scaled by the radius (1=tip of blades)
- `rotor_sample_points_z::Array{TF,N}`: vertical wind location of points to sample across the
    rotor swept area when calculating the effective wind speed for the wind turbine. Points
    are centered at the hub (0,0) and scaled by the radius (1=tip of blades)
- `hours_per_year::Float`: hours per year (averaged for leap year by default)
"""
function calculate_aep(turbine_x, turbine_y, turbine_z, rotor_diameter,
            hub_height, turbine_yaw, ct_model, generator_efficiency, cut_in_speed,
            cut_out_speed, rated_speed, rated_power, wind_resource, power_models, model_set::AbstractModelSet;
            rotor_sample_points_y=[0.0], rotor_sample_points_z=[0.0], hours_per_year=365.25*24.0, prealloc_turbine_velocities=nothing,
            prealloc_turbine_ct=nothing, prealloc_turbine_ai=nothing, prealloc_turbine_local_ti=nothing, prealloc_wake_deficits=nothing,
            prealloc_contribution_matrix=nothing, prealloc_deflections=nothing, prealloc_sigma_squared=nothing,
            force_single_thread=false)

    # find how many wind states are being calculated
    nstates = length(wind_resource.wind_directions)
    n_turbines = length(turbine_x)

    # check if we can run a single wind speed for each direction to save time
    if typeof(model_set.wake_combination_model) == SumOfSquaresFreestreamSuperposition
        # find unique directions
        unique_directions = unique(wind_resource.wind_directions)

        # find how many unique directions there are
        ndirections = length(unique_directions)
    end

<<<<<<< HEAD
=======
    # state_energy = Vector{typeof(wind_farm.turbine_x[1])}(undef,nstates)
>>>>>>> d876e979
    arr_type = promote_type(typeof(turbine_x[1]),typeof(turbine_y[1]),typeof(turbine_z[1]),typeof(rotor_diameter[1]),typeof(hub_height[1]),typeof(turbine_yaw[1]),
                typeof(generator_efficiency[1]),typeof(cut_in_speed[1]),typeof(cut_out_speed[1]),typeof(rated_speed[1]),typeof(rated_power[1]))

    if arr_type == ReverseDiff.TrackedReal{Float64, Float64, ReverseDiff.TrackedArray{Float64, Float64, 1, Vector{Float64}, Vector{Float64}}}
        reverse_diff = true
    else
        reverse_diff = false
    end

    AEP = arr_type(0.0)

    # calculate AEP in parallel using multi-threading
    if Threads.nthreads() > 1 && !reverse_diff && !force_single_thread
        n_threads = Threads.nthreads()
        if prealloc_turbine_velocities === nothing
            prealloc_turbine_velocities = zeros(arr_type,n_turbines,n_threads)
        end
        if prealloc_turbine_ct === nothing
            prealloc_turbine_ct = zeros(arr_type,n_turbines,n_threads)
        end
        if prealloc_turbine_ai === nothing
            prealloc_turbine_ai = zeros(arr_type,n_turbines,n_threads)
        end
        if prealloc_turbine_local_ti === nothing
            prealloc_turbine_local_ti = zeros(arr_type,n_turbines,n_threads)
        end
        if prealloc_wake_deficits === nothing
            prealloc_wake_deficits = zeros(arr_type,n_turbines,n_turbines,n_threads)
        end
        if prealloc_contribution_matrix === nothing
            prealloc_contribution_matrix = zeros(arr_type,n_turbines,n_turbines,n_threads)
        end
        if prealloc_deflections === nothing
            prealloc_deflections = zeros(arr_type,n_turbines,n_turbines,n_threads)
        end
        if prealloc_sigma_squared === nothing
            prealloc_sigma_squared = zeros(arr_type,n_turbines,n_turbines,n_threads)
        end

        if typeof(model_set.wake_combination_model) == SumOfSquaresFreestreamSuperposition
            state_aep = zeros(arr_type,ndirections)

            n_per_thread, rem = divrem(ndirections,n_threads)
            rem > 0 && (n_per_thread += 1)
            assignments = 1:n_per_thread:ndirections

            Threads.@threads for i_assignment in eachindex(assignments)

                i_start = assignments[i_assignment]
                i_stop = min(i_start+n_per_thread-1, ndirections)

                for i = i_start:i_stop
                    # get indices to all speeds corresponding to this unique direction
                    wind_speed_ids = findall(wind_resource.wind_directions .== unique_directions[i])

                    # take a speed in the middle (so it is not zero)
                    middle_id = wind_speed_ids[max(cld(length(wind_speed_ids),2),1)]

                    # get direction aep including all wind speeds for that direction
                    state_aep[i] = calculate_state_aep(turbine_x, turbine_y, turbine_z, rotor_diameter, hub_height,
                        turbine_yaw, ct_model, generator_efficiency, cut_in_speed, cut_out_speed, rated_speed,
                        rated_power, power_models, rotor_sample_points_y, rotor_sample_points_z, wind_resource,
                        model_set; wind_farm_state_id=middle_id, hours_per_year=hours_per_year, wind_speed_ids=wind_speed_ids,
                        prealloc_turbine_velocities=view(prealloc_turbine_velocities,:,i_assignment), prealloc_turbine_ct=view(prealloc_turbine_ct,:,i_assignment),
                        prealloc_turbine_ai=view(prealloc_turbine_ai,:,i_assignment), prealloc_turbine_local_ti=view(prealloc_turbine_local_ti,:,i_assignment),
                        prealloc_wake_deficits=view(prealloc_wake_deficits,:,:,i_assignment), prealloc_contribution_matrix=view(prealloc_contribution_matrix,:,:,i_assignment),
                        prealloc_deflections=view(prealloc_deflections,:,:,i_assignment), prealloc_sigma_squared=view(prealloc_sigma_squared,:,:,i_assignment))
                end
            end
        else
            state_aep = zeros(arr_type,nstates)
            n_per_thread, rem = divrem(nstates,n_threads)
            rem > 0 && (n_per_thread += 1)
            assignments = 1:n_per_thread:nstates

            Threads.@threads for i_assignment in eachindex(assignments)

                i_start = assignments[i_assignment]
                i_stop = min(i_start+n_per_thread-1, nstates)

                for i = i_start:i_stop

                    state_aep[i] = calculate_state_aep(turbine_x, turbine_y, turbine_z, rotor_diameter, hub_height,
                        turbine_yaw, ct_model, generator_efficiency, cut_in_speed, cut_out_speed, rated_speed,
                        rated_power, power_models, rotor_sample_points_y, rotor_sample_points_z, wind_resource,
                        model_set; wind_farm_state_id=i, hours_per_year=hours_per_year,
                        prealloc_turbine_velocities=view(prealloc_turbine_velocities,:,i_assignment), prealloc_turbine_ct=view(prealloc_turbine_ct,:,i_assignment),
                        prealloc_turbine_ai=view(prealloc_turbine_ai,:,i_assignment), prealloc_turbine_local_ti=view(prealloc_turbine_local_ti,:,i_assignment),
                        prealloc_wake_deficits=view(prealloc_wake_deficits,:,:,i_assignment), prealloc_contribution_matrix=view(prealloc_contribution_matrix,:,:,i_assignment),
                        prealloc_deflections=view(prealloc_deflections,:,:,i_assignment), prealloc_sigma_squared=view(prealloc_sigma_squared,:,:,i_assignment))
                end
            end
        end

        AEP = sum(state_aep)

    # calculate AEP using distributed processing
    elseif Distributed.nworkers() > 1 && !reverse_diff && !force_single_thread
        # if possible, avoid recalculating wakes for more than one speed in each direction
        if typeof(model_set.wake_combination_model) == SumOfSquaresFreestreamSuperposition
            state_aep = zeros(arr_type,ndirections)
            AEP = @sync @distributed (+) for i = 1:ndirections

                # get indices to all speeds corresponding to this unique direction
                wind_speed_ids = findall(wind_resource.wind_directions .== unique_directions[i])

                # take a speed in the middle (so it is not zero)
<<<<<<< HEAD
                middle_id = wind_speed_ids[max(cld(length(wind_speed_ids),2),1)]

                # get direction aep including all wind speeds for that direction
                calculate_state_aep(turbine_x, turbine_y, turbine_z, rotor_diameter, hub_height,
=======
                middle_id = wind_speed_ids[Int(length(wind_speed_ids)/2.0)]

                # get direction aep including all wind speeds for that direction
                state_aep[i] = calculate_state_aep(turbine_x, turbine_y, turbine_z, rotor_diameter, hub_height,
>>>>>>> d876e979
                    turbine_yaw, ct_model, generator_efficiency, cut_in_speed, cut_out_speed, rated_speed,
                    rated_power, power_models, rotor_sample_points_y, rotor_sample_points_z, wind_resource,
                    model_set; wind_farm_state_id=middle_id, hours_per_year=hours_per_year, wind_speed_ids=wind_speed_ids)
            end
        else
            AEP = @sync @distributed (+) for i = 1:nstates

<<<<<<< HEAD
                calculate_state_aep(turbine_x, turbine_y, turbine_z, rotor_diameter, hub_height,
=======
                state_aep[i] = calculate_state_aep(turbine_x, turbine_y, turbine_z, rotor_diameter, hub_height,
>>>>>>> d876e979
                    turbine_yaw, ct_model, generator_efficiency, cut_in_speed, cut_out_speed, rated_speed,
                    rated_power, power_models, rotor_sample_points_y, rotor_sample_points_z, wind_resource,
                    model_set; wind_farm_state_id=i, hours_per_year=hours_per_year)
            end
        end
<<<<<<< HEAD
=======

        AEP = sum(state_aep)

    # calculate AEP in serial or in parallel using distributed processing
>>>>>>> d876e979
    else
        state_aep = arr_type(0.0)
        if prealloc_turbine_velocities === nothing
            prealloc_turbine_velocities = zeros(arr_type, n_turbines)
        end
        if prealloc_turbine_ct === nothing
            prealloc_turbine_ct = zeros(arr_type, n_turbines)
        end
        if prealloc_turbine_ai === nothing
            prealloc_turbine_ai = zeros(arr_type, n_turbines)
        end
        if prealloc_turbine_local_ti === nothing
            prealloc_turbine_local_ti = zeros(arr_type, n_turbines)
        end
        if prealloc_wake_deficits === nothing
            prealloc_wake_deficits = zeros(arr_type,n_turbines,n_turbines)
        end
        if prealloc_contribution_matrix === nothing
            prealloc_contribution_matrix = zeros(arr_type,n_turbines,n_turbines)
        end
        if prealloc_deflections === nothing
            prealloc_deflections = zeros(arr_type,n_turbines,n_turbines)
        end
        if prealloc_sigma_squared === nothing
            prealloc_sigma_squared = zeros(arr_type,n_turbines,n_turbines)
        end
        if typeof(model_set.wake_combination_model) == SumOfSquaresFreestreamSuperposition
            for i = 1:ndirections
                # get indices to all speeds corresponding to this unique direction
                wind_speed_ids = findall(wind_resource.wind_directions .== unique_directions[i])

                # take a speed in the middle (so it is not zero)
<<<<<<< HEAD
                middle_id = wind_speed_ids[max(cld(length(wind_speed_ids),2),1)]

                # get direction aep including all wind speeds for that direction
                state_aep += calculate_state_aep(turbine_x, turbine_y, turbine_z, rotor_diameter, hub_height,
=======
                middle_id = wind_speed_ids[max(Int(round(length(wind_speed_ids)/2.0)),1)]

                # get direction aep including all wind speeds for that direction
                calculate_state_aep(turbine_x, turbine_y, turbine_z, rotor_diameter, hub_height,
>>>>>>> d876e979
                    turbine_yaw, ct_model, generator_efficiency, cut_in_speed, cut_out_speed, rated_speed,
                    rated_power, power_models, rotor_sample_points_y, rotor_sample_points_z, wind_resource,
                    model_set; wind_farm_state_id=middle_id, hours_per_year=hours_per_year, wind_speed_ids=wind_speed_ids,
                    prealloc_turbine_velocities=view(prealloc_turbine_velocities,:,1), prealloc_turbine_ct=view(prealloc_turbine_ct,:,1),
                    prealloc_turbine_ai=view(prealloc_turbine_ai,:,1), prealloc_turbine_local_ti=view(prealloc_turbine_local_ti,:,1),
                    prealloc_wake_deficits=view(prealloc_wake_deficits,:,:,1), prealloc_contribution_matrix=view(prealloc_contribution_matrix,:,:,1),
                    prealloc_deflections=view(prealloc_deflections,:,:,1), prealloc_sigma_squared=view(prealloc_sigma_squared,:,:,1))
            end
        else
<<<<<<< HEAD
            for i = 1:nstates
                state_aep += calculate_state_aep(turbine_x, turbine_y, turbine_z, rotor_diameter, hub_height,
=======
            AEP = @sync @distributed (+) for i = 1:nstates

                state_aep = calculate_state_aep(turbine_x, turbine_y, turbine_z, rotor_diameter, hub_height,
>>>>>>> d876e979
                    turbine_yaw, ct_model, generator_efficiency, cut_in_speed, cut_out_speed, rated_speed,
                    rated_power, power_models, rotor_sample_points_y, rotor_sample_points_z, wind_resource,
                    model_set; wind_farm_state_id=i, hours_per_year=hours_per_year,
                    prealloc_turbine_velocities=view(prealloc_turbine_velocities,:,1), prealloc_turbine_ct=view(prealloc_turbine_ct,:,1),
                    prealloc_turbine_ai=view(prealloc_turbine_ai,:,1), prealloc_turbine_local_ti=view(prealloc_turbine_local_ti,:,1),
                    prealloc_wake_deficits=view(prealloc_wake_deficits,:,:,1), prealloc_contribution_matrix=view(prealloc_contribution_matrix,:,:,1),
                    prealloc_deflections=view(prealloc_deflections,:,:,1), prealloc_sigma_squared=view(prealloc_sigma_squared,:,:,1))
            end
        end

        AEP = state_aep
    end

    return AEP
end

"""
    calculate_aep(turbine_x, turbine_y, turbine_z, rotor_diameter,
    hub_height, turbine_yaw, ct_model, generator_efficiency, cut_in_speed,
    cut_out_speed, rated_speed, rated_power, wind_resource, power_models::Array{AbstractPowerModel}, model_set::AbstractModelSet;
    rotor_sample_points_y=[0.0], rotor_sample_points_z=[0.0], hours_per_year=365.25*24.0)

Calculate ideal wind farm AEP (AEP with no wake loss)

# Arguments
- `turbine_x::Array{Float,nTurbines}`: turbine east-west locations in the global
    reference frame
- `turbine_y::Array{Float,nTurbines}`: turbine north-south locations in the global
    reference frame
- `turbine_z::Array{Float,nTurbines}`: turbine base height in the global reference frame
- `rotor_diameter::Array{Float,nTurbines}`
- `hub_height::Array{TF,nTurbines}`: turbine hub heights
- `turbine_yaw::Array{TF,nTurbines}`: turbine yaw for the given wind direction in
    radians
- `ct_model::AbstractThrustCoefficientModel`: defines how the thrust coefficient changes
    with state etc
- `generator_efficiency::Array{Float,nTurbines}`
- `cut_in_speed::Array{Float,nTurbines}`
- `cut_out_speed::Array{Float,nTurbines}`
- `rated_speed::Array{Float,nTurbines}`
- `rated_power::Array{Float,nTurbines}`
- `wind_resource::DiscretizedWindResource`: wind resource discreption (directions, speeds,
    frequencies, etc)
- `power_model::Array{)`: elements of array should be sub types of AbstractPowerModel
- `model_set::AbstractModelSet`: defines wake-realated models to be used in analysis
- `rotor_sample_points_y::Array{TF,N}`: horizontal wind location of points to sample across
    the rotor swept area when calculating the effective wind speed for the wind turbine.
    Points are centered at the hub (0,0) and scaled by the radius (1=tip of blades)
- `rotor_sample_points_z::Array{TF,N}`: vertical wind location of points to sample across the
    rotor swept area when calculating the effective wind speed for the wind turbine. Points
    are centered at the hub (0,0) and scaled by the radius (1=tip of blades)
- `hours_per_year::Float`: hours per year (averaged for leap year by default)
"""
function calculate_ideal_aep(turbine_x, turbine_y, turbine_z, rotor_diameter,
    hub_height, turbine_yaw, ct_model, generator_efficiency, cut_in_speed,
    cut_out_speed, rated_speed, rated_power, wind_resource, power_models, model_set::AbstractModelSet;
    rotor_sample_points_y=[0.0], rotor_sample_points_z=[0.0], hours_per_year=365.25*24.0)

    no_wake_model_set = WindFarmModelSet(NoWakeDeficit(),model_set.wake_deflection_model,
        model_set.wake_combination_model,model_set.local_ti_model,model_set.point_velocity_average_factor)

    AEP = calculate_aep(turbine_x, turbine_y, turbine_z, rotor_diameter,
    hub_height, zeros(length(turbine_yaw)), ct_model, generator_efficiency, cut_in_speed,
    cut_out_speed, rated_speed, rated_power, wind_resource, power_models, no_wake_model_set;
    rotor_sample_points_y, rotor_sample_points_z, hours_per_year)

    return AEP
end<|MERGE_RESOLUTION|>--- conflicted
+++ resolved
@@ -501,13 +501,8 @@
     return state_energy
 end
 
-<<<<<<< HEAD
 function calculate_state_aep(turbine_x::T0, turbine_y::T1, turbine_z::T2, rotor_diameter::T3, hub_height::T4,
     turbine_yaw::T5, ct_model::Vector{<:AbstractThrustCoefficientModel}, generator_efficiency::Vector{T6}, cut_in_speed::Vector{T6}, cut_out_speed::Vector{T6}, rated_speed::Vector{T6},
-=======
-function calculate_state_aep(turbine_x::Vector{T0}, turbine_y::Vector{T1}, turbine_z::Vector{T2}, rotor_diameter::Vector{T3}, hub_height::Vector{T4},
-    turbine_yaw::Vector{T5}, ct_model::Vector{<:AbstractThrustCoefficientModel}, generator_efficiency::Vector{T6}, cut_in_speed::Vector{T6}, cut_out_speed::Vector{T6}, rated_speed::Vector{T6},
->>>>>>> d876e979
     rated_power::Vector{T6}, power_models::Vector{<:AbstractPowerModel}, rotor_sample_points_y::Vector{T6}, rotor_sample_points_z::Vector{T6}, wind_resource,
     model_set; wind_farm_state_id=1, hours_per_year=365.25*24.0, weighted=true, wind_speed_ids=nothing, prealloc_turbine_velocities=nothing,
     prealloc_turbine_ct=nothing, prealloc_turbine_ai=nothing, prealloc_turbine_local_ti=nothing, prealloc_wake_deficits=nothing, prealloc_contribution_matrix=nothing,
@@ -524,12 +519,7 @@
         prealloc_turbine_velocities = turbine_velocities_one_direction(rot_x, rot_y, turbine_z, rotor_diameter, hub_height, turbine_yaw,
                             sorted_turbine_index, ct_model, rotor_sample_points_y, rotor_sample_points_z, wind_resource,
                             model_set; turbine_velocities=prealloc_turbine_velocities, turbine_ct=prealloc_turbine_ct, turbine_ai=prealloc_turbine_ai, turbine_local_ti=prealloc_turbine_local_ti,
-<<<<<<< HEAD
-                            wind_farm_state_id=wind_farm_state_id, velocity_only=true, wake_deficits=prealloc_wake_deficits,
-                            contribution_matrix=prealloc_contribution_matrix,deflections=prealloc_deflections,sigma_squared=prealloc_sigma_squared)
-=======
                             wind_farm_state_id=wind_farm_state_id, velocity_only=true)
->>>>>>> d876e979
 
         # calculate wind turbine powers for given state
         wt_power = turbine_powers_one_direction(generator_efficiency, cut_in_speed, cut_out_speed, rated_speed,
@@ -649,10 +639,7 @@
         ndirections = length(unique_directions)
     end
 
-<<<<<<< HEAD
-=======
     # state_energy = Vector{typeof(wind_farm.turbine_x[1])}(undef,nstates)
->>>>>>> d876e979
     arr_type = promote_type(typeof(turbine_x[1]),typeof(turbine_y[1]),typeof(turbine_z[1]),typeof(rotor_diameter[1]),typeof(hub_height[1]),typeof(turbine_yaw[1]),
                 typeof(generator_efficiency[1]),typeof(cut_in_speed[1]),typeof(cut_out_speed[1]),typeof(rated_speed[1]),typeof(rated_power[1]))
 
@@ -760,17 +747,10 @@
                 wind_speed_ids = findall(wind_resource.wind_directions .== unique_directions[i])
 
                 # take a speed in the middle (so it is not zero)
-<<<<<<< HEAD
                 middle_id = wind_speed_ids[max(cld(length(wind_speed_ids),2),1)]
 
                 # get direction aep including all wind speeds for that direction
                 calculate_state_aep(turbine_x, turbine_y, turbine_z, rotor_diameter, hub_height,
-=======
-                middle_id = wind_speed_ids[Int(length(wind_speed_ids)/2.0)]
-
-                # get direction aep including all wind speeds for that direction
-                state_aep[i] = calculate_state_aep(turbine_x, turbine_y, turbine_z, rotor_diameter, hub_height,
->>>>>>> d876e979
                     turbine_yaw, ct_model, generator_efficiency, cut_in_speed, cut_out_speed, rated_speed,
                     rated_power, power_models, rotor_sample_points_y, rotor_sample_points_z, wind_resource,
                     model_set; wind_farm_state_id=middle_id, hours_per_year=hours_per_year, wind_speed_ids=wind_speed_ids)
@@ -778,23 +758,12 @@
         else
             AEP = @sync @distributed (+) for i = 1:nstates
 
-<<<<<<< HEAD
                 calculate_state_aep(turbine_x, turbine_y, turbine_z, rotor_diameter, hub_height,
-=======
-                state_aep[i] = calculate_state_aep(turbine_x, turbine_y, turbine_z, rotor_diameter, hub_height,
->>>>>>> d876e979
                     turbine_yaw, ct_model, generator_efficiency, cut_in_speed, cut_out_speed, rated_speed,
                     rated_power, power_models, rotor_sample_points_y, rotor_sample_points_z, wind_resource,
                     model_set; wind_farm_state_id=i, hours_per_year=hours_per_year)
             end
         end
-<<<<<<< HEAD
-=======
-
-        AEP = sum(state_aep)
-
-    # calculate AEP in serial or in parallel using distributed processing
->>>>>>> d876e979
     else
         state_aep = arr_type(0.0)
         if prealloc_turbine_velocities === nothing
@@ -827,17 +796,10 @@
                 wind_speed_ids = findall(wind_resource.wind_directions .== unique_directions[i])
 
                 # take a speed in the middle (so it is not zero)
-<<<<<<< HEAD
                 middle_id = wind_speed_ids[max(cld(length(wind_speed_ids),2),1)]
 
                 # get direction aep including all wind speeds for that direction
                 state_aep += calculate_state_aep(turbine_x, turbine_y, turbine_z, rotor_diameter, hub_height,
-=======
-                middle_id = wind_speed_ids[max(Int(round(length(wind_speed_ids)/2.0)),1)]
-
-                # get direction aep including all wind speeds for that direction
-                calculate_state_aep(turbine_x, turbine_y, turbine_z, rotor_diameter, hub_height,
->>>>>>> d876e979
                     turbine_yaw, ct_model, generator_efficiency, cut_in_speed, cut_out_speed, rated_speed,
                     rated_power, power_models, rotor_sample_points_y, rotor_sample_points_z, wind_resource,
                     model_set; wind_farm_state_id=middle_id, hours_per_year=hours_per_year, wind_speed_ids=wind_speed_ids,
@@ -847,14 +809,8 @@
                     prealloc_deflections=view(prealloc_deflections,:,:,1), prealloc_sigma_squared=view(prealloc_sigma_squared,:,:,1))
             end
         else
-<<<<<<< HEAD
             for i = 1:nstates
                 state_aep += calculate_state_aep(turbine_x, turbine_y, turbine_z, rotor_diameter, hub_height,
-=======
-            AEP = @sync @distributed (+) for i = 1:nstates
-
-                state_aep = calculate_state_aep(turbine_x, turbine_y, turbine_z, rotor_diameter, hub_height,
->>>>>>> d876e979
                     turbine_yaw, ct_model, generator_efficiency, cut_in_speed, cut_out_speed, rated_speed,
                     rated_power, power_models, rotor_sample_points_y, rotor_sample_points_z, wind_resource,
                     model_set; wind_farm_state_id=i, hours_per_year=hours_per_year,
