--- conflicted
+++ resolved
@@ -14,7 +14,7 @@
 - `wind_farm_states::Array{SingleWindFarmState}(Nstates)`: contains turbine coordinates operational states
 """
 struct WindFarmProblemDescription{AFM,AWR,AFS} <: AbstractWindFarmProblem
-   
+
     wind_farm::AFM
     wind_resource::AWR
     wind_farm_states::AFS
@@ -152,16 +152,9 @@
 function turbine_velocities_one_direction!(rotor_sample_points_y, rotor_sample_points_z,
     windfarm::AbstractWindFarmModel,
     windfarmstate::SingleWindFarmState,
-<<<<<<< HEAD
     windresource::AbstractWindResourceModel,
-    windshearmodel::AbstractWindShearModel,
     wakedeficitmodel::AbstractWakeDeficitModel,
     wakedeflectionmodel::AbstractWakeDeflectionModel,
-=======
-    windresource::AbstractWindResourceModel, 
-    wakedeficitmodel::AbstractWakeDeficitModel, 
-    wakedeflectionmodel::AbstractWakeDeflectionModel, 
->>>>>>> 512694eb
     wakecombinationmodel::AbstractWakeCombinationModel)
 
     # get number of turbines and rotor sample point
@@ -224,16 +217,9 @@
 function turbine_powers_one_direction!(rotor_sample_points_y, rotor_sample_points_z,
     windfarm::AbstractWindFarmModel,
     farmstate::SingleWindFarmState,
-<<<<<<< HEAD
     wind_model::AbstractWindResourceModel,
-    windshearmodel::AbstractWindShearModel,
     wakedeficitmodel::AbstractWakeDeficitModel,
     wakedeflectionmodel::AbstractWakeDeflectionModel,
-=======
-    wind_model::AbstractWindResourceModel, 
-    wakedeficitmodel::AbstractWakeDeficitModel, 
-    wakedeflectionmodel::AbstractWakeDeflectionModel, 
->>>>>>> 512694eb
     wakecombinationmodel::AbstractWakeCombinationModel)
 
     # get number of turbines and rotor sample point
@@ -251,16 +237,9 @@
 function calculate_flow_field(direction_id, xrange, yrange, zrange, rotor_sample_points_y, rotor_sample_points_z,
     windfarm::AbstractWindFarmModel,
     farmstate::SingleWindFarmState,
-<<<<<<< HEAD
     wind_model::DiscretizedWindResource,
-    windshearmodel::AbstractWindShearModel,
     wakedeficitmodel::AbstractWakeDeficitModel,
     wakedeflectionmodel::AbstractWakeDeflectionModel,
-=======
-    wind_model::DiscretizedWindResource, 
-    wakedeficitmodel::AbstractWakeDeficitModel, 
-    wakedeflectionmodel::AbstractWakeDeflectionModel, 
->>>>>>> 512694eb
     wakecombinationmodel::AbstractWakeCombinationModel)
 
     xlen = length(xrange)
@@ -276,13 +255,8 @@
                 loc = [xrange[xi], yrange[yi], zrange[zi]]
                 loc[1], loc[2] = rotate_to_wind_direction(loc[1], loc[2], wind_model.wind_directions[direction_id])
 
-<<<<<<< HEAD
-                point_velocities[zi, yi, xi] = point_velocity(loc, windfarm, farmstate, wind_model, wakedeficitmodel, wakedeflectionmodel, wakecombinationmodel, windshearmodel, 0)
-
-=======
                 point_velocities[zi, yi, xi] = point_velocity(loc, windfarm, farmstate, wind_model, wakedeficitmodel, wakedeflectionmodel, wakecombinationmodel, 0)
-    
->>>>>>> 512694eb
+
             end
         end
     end
