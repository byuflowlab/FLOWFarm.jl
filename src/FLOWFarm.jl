--- conflicted
+++ resolved
@@ -1,24 +1,14 @@
 module FLOWFarm
 using ForwardDiff
 using LinearAlgebra
-<<<<<<< HEAD
-using ReverseDiff
-
-using PyPlot; const plt = PyPlot
-using FLOWMath: linear,trapz,Akima,ksmax,abs_smooth
-=======
 using FLOWMath
->>>>>>> d876e979
 using Distributed
 using SpecialFunctions
-<<<<<<< HEAD
+using Geodesy; const gd = Geodesy
+using YAML
 using SparseDiffTools
 using SparseArrays
 using DiffResults
-=======
-using Geodesy; const gd = Geodesy
-using YAML
->>>>>>> d876e979
 
 include("io.jl")
 include("utilities.jl")
