![Tests](https://github.com/byuflowlab/FLOWFarm.jl/actions/workflows/test.yml/badge.svg)
[![](https://img.shields.io/badge/docs-dev-blue.svg)](https://byuflowlab.github.io/FLOWFarm.jl/)


# FLOWFarm.jl

**Summary:** Wind farm simulation tool for gradient-based optimization.

**Authors:** Jared J. Thomas, Andrew P.J. Stanley

## Features
- Compatible with ForwardDiff for gradiant-based optimization
- Swap out models without changing anything else in the simulation setup
- Smooth/continous model implementations
- Runs on a single core, across multiple cores (threaded), or on multiple machines (distributed).
- Designed so that new model implementations can be included by adding a single method
- Allows for Wake Expansion Continuation (WEC) as described [here](http://flowlab.groups.et.byu.net/preprints/Thomas2021.pdf)

## Installation

### Install FLOWFarm

<<<<<<< HEAD
```
julia
(v1.x) pkg> dev https://github.com/byuflowlab/FLOWFarm.jl.git
```

### Enable NaN Safe Mode in ForwardDiff
NaN Safe Mode must be enables in ForwardDiff for ForwardDiff to work properly with FLOWFarm.

```
julia
(v1.x) pkg> dev ForwardDiff
```
=======
>>>>>>> d876e979
```
julia
(v1.x) pkg> dev https://github.com/byuflowlab/FLOWFarm.jl.git
```

## Testing

To test FLOWFarm, run the following from the top directory:

```
julia
julia
]
activate .
test
```

## Documentation

* Begin with the [quick start tutorial](https://flow.byu.edu/FLOWFarm.jl/Tutorial/).
* More advanced topics are covered in the [how-to guide](https://flow.byu.edu/FLOWFarm.jl/How_to/).
* Theory details, and links, can be found in the [theory](https://flow.byu.edu/FLOWFarm.jl/Explanation) page.
* Doc strings can be found in the [references](https://flow.byu.edu/FLOWFarm.jl/Reference/) page.

**Citing:**
Thomas, McOmber, and Ning "Wake Expansion Continuation: Multi-Modality Reduction in the Wind Farm Layout Optimization Problem" *Wind Energy* (in review), -->
<|MERGE_RESOLUTION|>--- conflicted
+++ resolved
@@ -20,21 +20,6 @@
 
 ### Install FLOWFarm
 
-<<<<<<< HEAD
-```
-julia
-(v1.x) pkg> dev https://github.com/byuflowlab/FLOWFarm.jl.git
-```
-
-### Enable NaN Safe Mode in ForwardDiff
-NaN Safe Mode must be enables in ForwardDiff for ForwardDiff to work properly with FLOWFarm.
-
-```
-julia
-(v1.x) pkg> dev ForwardDiff
-```
-=======
->>>>>>> d876e979
 ```
 julia
 (v1.x) pkg> dev https://github.com/byuflowlab/FLOWFarm.jl.git
@@ -44,8 +29,7 @@
 
 To test FLOWFarm, run the following from the top directory:
 
-```
-julia
+```julia
 julia
 ]
 activate .
