--- conflicted
+++ resolved
@@ -1,57 +1,41 @@
 # FlowFarm.jl
 
-<<<<<<< HEAD
-Summary: Flow Farm is a tool that enables the user to perform wind farm optimization.
 
-Authors: Jared Thomas, Andrew P.J. Stanley
-
-Features:
-=======
 **Summary:** Flow Farm is a tool that enables the user to perform wind farm optimization.
 
 **Authors:** Jared Thomas, Andrew P.J. Stanley
 
 **Features:**
->>>>>>> 75fde007
+
 
 * AEP
 * Wind Farm Layouts
 
-<<<<<<< HEAD
-Tools:
-=======
+
+
 **Tools:**
->>>>>>> 75fde007
 
 * Wake Deficit Models
 * Wake Deflection Models
 * Power Models
 
-<<<<<<< HEAD
-Installation:
-=======
+
+
 **Installation:**
->>>>>>> 75fde007
+
 
 ```@autodocs
 pkg> add FlowFarm.jl
 ```
 
-<<<<<<< HEAD
-Documentation:
 
-* Tutorials
-* How-to Guides
-* Explanation
-* Reference
-=======
 **Documentation:**
 
 * For introductory usage help can be found [Here](Tutorial.md).
 * Help with using specific functions found in the [How-to guide](How_to.md).
 * Theory and Methodology surrounding Flow Farm in the [theory](Explanation.md) section.
 * Doc Strings and information on the code structure is contatained [Here](Reference.md).
->>>>>>> 75fde007
+
 
 ```@autodocs
 Modules = [FlowFarm]
